use crate::{
	api::{CoreEvent, Router},
	job::JobManager,
	library::LibraryManager,
	location::{LocationManager, LocationManagerError},
	node::NodeConfigManager,
	p2p::P2PManager,
};

use std::{path::Path, sync::Arc};
use thiserror::Error;
use tokio::{fs, sync::broadcast};
use tracing::{debug, error, info, warn};
use tracing_subscriber::{prelude::*, EnvFilter};

pub mod api;
pub mod custom_uri;
pub(crate) mod job;
pub(crate) mod library;
pub(crate) mod location;
pub(crate) mod migrations;
pub(crate) mod node;
pub(crate) mod object;
pub(crate) mod p2p;
pub(crate) mod sync;
pub(crate) mod util;
pub(crate) mod volume;

#[allow(warnings, unused)]
pub(crate) mod prisma;
pub(crate) mod prisma_sync;

#[derive(Clone)]
pub struct NodeContext {
	pub config: Arc<NodeConfigManager>,
	pub jobs: Arc<JobManager>,
	pub location_manager: Arc<LocationManager>,
	pub event_bus_tx: broadcast::Sender<CoreEvent>,
	pub p2p: Arc<P2PManager>,
}

pub struct Node {
	config: Arc<NodeConfigManager>,
	library_manager: Arc<LibraryManager>,
	location_manager: Arc<LocationManager>,
	jobs: Arc<JobManager>,
	p2p: Arc<P2PManager>,
	event_bus: (broadcast::Sender<CoreEvent>, broadcast::Receiver<CoreEvent>),
	// peer_request: tokio::sync::Mutex<Option<PeerRequest>>,
}

#[cfg(not(target_os = "android"))]
const CONSOLE_LOG_FILTER: tracing_subscriber::filter::LevelFilter = {
	use tracing_subscriber::filter::LevelFilter;

	match cfg!(debug_assertions) {
		true => LevelFilter::DEBUG,
		false => LevelFilter::INFO,
	}
};

impl Node {
	pub async fn new(data_dir: impl AsRef<Path>) -> Result<(Arc<Node>, Arc<Router>), NodeError> {
		let data_dir = data_dir.as_ref();

		#[cfg(debug_assertions)]
		let init_data = util::debug_initializer::InitConfig::load(data_dir).await;

		// This error is ignored because it's throwing on mobile despite the folder existing.
		let _ = fs::create_dir_all(&data_dir).await;

		// let (non_blocking, _guard) = tracing_appender::non_blocking(rolling::daily(
		// 	Path::new(&data_dir).join("logs"),
		// 	"log",
		// ));
		// TODO: Make logs automatically delete after x time https://github.com/tokio-rs/tracing/pull/2169

		let subscriber = tracing_subscriber::registry().with(
			EnvFilter::from_default_env()
				.add_directive("warn".parse().expect("Error invalid tracing directive!"))
				.add_directive(
					"sd_core=debug"
						.parse()
						.expect("Error invalid tracing directive!"),
				)
				.add_directive(
					"sd_core::location::manager=info"
						.parse()
						.expect("Error invalid tracing directive!"),
				)
				.add_directive(
					"sd_core_mobile=debug"
						.parse()
						.expect("Error invalid tracing directive!"),
				)
				// .add_directive(
				// 	"sd_p2p=debug"
				// 		.parse()
				// 		.expect("Error invalid tracing directive!"),
				// )
				.add_directive(
					"server=debug"
						.parse()
						.expect("Error invalid tracing directive!"),
				)
				.add_directive(
					"desktop=debug"
						.parse()
						.expect("Error invalid tracing directive!"),
				), // .add_directive(
			   // 	"rspc=debug"
			   // 		.parse()
			   // 		.expect("Error invalid tracing directive!"),
			   // ),
		);
		#[cfg(not(target_os = "android"))]
		let subscriber = subscriber.with(tracing_subscriber::fmt::layer().with_filter(CONSOLE_LOG_FILTER));
		// #[cfg(target_os = "android")]
		// let subscriber = subscriber.with(tracing_android::layer("com.spacedrive.app").unwrap()); // TODO: This is not working
		subscriber
			// .with(
			// 	Layer::default()
			// 		.with_writer(non_blocking)
			// 		.with_ansi(false)
			// 		.with_filter(LevelFilter::DEBUG),
			// )
			.init();

		let event_bus = broadcast::channel(1024);
		let config = NodeConfigManager::new(data_dir.to_path_buf()).await?;

		let jobs = JobManager::new();
		let location_manager = LocationManager::new();
		let (p2p, mut p2p_rx) = P2PManager::new(config.clone()).await;

		let library_manager = LibraryManager::new(
			data_dir.join("libraries"),
			NodeContext {
				config: config.clone(),
				jobs: jobs.clone(),
				location_manager: location_manager.clone(),
				p2p: p2p.clone(),
				event_bus_tx: event_bus.0.clone(),
			},
		)
		.await?;

		#[cfg(debug_assertions)]
		if let Some(init_data) = init_data {
			init_data.apply(&library_manager).await;
		}

		debug!("Watching locations");

		tokio::spawn({
			let library_manager = library_manager.clone();

			async move {
<<<<<<< HEAD
				while let Ok((library_id, operations)) = p2p_rx.recv().await {
					debug!("going to ingest {} operations", operations.len());

					let Some(library) = library_manager.get_ctx(library_id).await else {
=======
				while let Ok(ops) = p2p_rx.recv().await {
					if let P2PEvent::SyncOperation {
						library_id,
						operations,
					} = ops
					{
						debug!("going to ingest {} operations", operations.len());

						let Some(library) = library_manager.get_ctx(library_id).await else {
>>>>>>> b224e238
						warn!("no library found!");
						continue;
					};

<<<<<<< HEAD
					for op in operations {
						println!("ingest lib id: {}", library.id);
						library.sync.ingest_op(op).await.unwrap();
=======
						for op in operations {
							println!("ingest lib id: {}", library.id);
							library.sync.ingest_op(op).await.unwrap();
						}
>>>>>>> b224e238
					}
				}
			}
		});

		let router = api::mount();
		let node = Node {
			config,
			library_manager,
			location_manager,
			jobs,
			p2p,
			event_bus,
			// peer_request: tokio::sync::Mutex::new(None),
		};

		info!("Spacedrive online.");
		Ok((Arc::new(node), router))
	}

	pub async fn shutdown(&self) {
		info!("Spacedrive shutting down...");
		self.jobs.pause().await;
		self.p2p.shutdown().await;
		info!("Spacedrive Core shutdown successful!");
	}

	// pub async fn begin_guest_peer_request(
	// 	&self,
	// 	peer_id: String,
	// ) -> Option<Receiver<peer_request::guest::State>> {
	// 	let mut pr_guard = self.peer_request.lock().await;

	// 	if pr_guard.is_some() {
	// 		return None;
	// 	}

	// 	let (req, stream) = peer_request::guest::PeerRequest::new_actor(peer_id);
	// 	*pr_guard = Some(PeerRequest::Guest(req));
	// 	Some(stream)
	// }
}

/// Error type for Node related errors.
#[derive(Error, Debug)]
pub enum NodeError {
	#[error("Failed to create data directory: {0}")]
	FailedToCreateDataDirectory(#[from] std::io::Error),
	#[error("Failed to initialize config: {0}")]
	FailedToInitializeConfig(#[from] util::migrator::MigratorError),
	#[error("Failed to initialize library manager: {0}")]
	FailedToInitializeLibraryManager(#[from] library::LibraryManagerError),
	#[error("Location manager error: {0}")]
	LocationManager(#[from] LocationManagerError),
	#[error("invalid platform integer")]
	InvalidPlatformInt(i32),
}<|MERGE_RESOLUTION|>--- conflicted
+++ resolved
@@ -4,7 +4,7 @@
 	library::LibraryManager,
 	location::{LocationManager, LocationManagerError},
 	node::NodeConfigManager,
-	p2p::P2PManager,
+	p2p::{P2PEvent, P2PManager},
 };
 
 use std::{path::Path, sync::Arc};
@@ -156,36 +156,17 @@
 			let library_manager = library_manager.clone();
 
 			async move {
-<<<<<<< HEAD
-				while let Ok((library_id, operations)) = p2p_rx.recv().await {
-					debug!("going to ingest {} operations", operations.len());
+				while let Ok((library_id, ops)) = p2p_rx.recv().await {
+					debug!("going to ingest {} operations", ops.len());
 
 					let Some(library) = library_manager.get_ctx(library_id).await else {
-=======
-				while let Ok(ops) = p2p_rx.recv().await {
-					if let P2PEvent::SyncOperation {
-						library_id,
-						operations,
-					} = ops
-					{
-						debug!("going to ingest {} operations", operations.len());
-
-						let Some(library) = library_manager.get_ctx(library_id).await else {
->>>>>>> b224e238
 						warn!("no library found!");
 						continue;
 					};
 
-<<<<<<< HEAD
-					for op in operations {
+					for op in ops {
 						println!("ingest lib id: {}", library.id);
 						library.sync.ingest_op(op).await.unwrap();
-=======
-						for op in operations {
-							println!("ingest lib id: {}", library.id);
-							library.sync.ingest_op(op).await.unwrap();
-						}
->>>>>>> b224e238
 					}
 				}
 			}
