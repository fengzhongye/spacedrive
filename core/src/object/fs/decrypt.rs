--- conflicted
+++ resolved
@@ -4,13 +4,8 @@
 };
 use serde::{Deserialize, Serialize};
 use specta::Type;
-<<<<<<< HEAD
-use std::{collections::VecDeque, fs::File, path::PathBuf};
-use tokio::task;
-=======
 use std::{collections::VecDeque, path::PathBuf};
 use tokio::fs::File;
->>>>>>> f47a2d58
 
 use super::{context_menu_fs_info, FsInfo};
 use crate::job::{
@@ -165,11 +160,11 @@
 		Ok(())
 	}
 
-<<<<<<< HEAD
-	async fn finalize(&self, _ctx: &mut WorkerContext, state: &mut JobState<Self>) -> JobResult {
-=======
-	async fn finalize(&mut self, _ctx: WorkerContext, state: &mut JobState<Self>) -> JobResult {
->>>>>>> f47a2d58
+	async fn finalize(
+		&mut self,
+		_ctx: &mut WorkerContext,
+		state: &mut JobState<Self>,
+	) -> JobResult {
 		// mark job as successful
 		Ok(Some(serde_json::to_value(&state.init)?))
 	}
