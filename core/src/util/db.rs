--- conflicted
+++ resolved
@@ -67,12 +67,8 @@
 // 			.await?;
 // 	}
 
-<<<<<<< HEAD
 // 	Ok(())
 // }
-=======
-	Ok(())
-}
 
 /// Combines an iterator of `T` and an iterator of `Option<T>`,
 /// removing any `None` values in the process
@@ -86,5 +82,4 @@
 		.chain(optional)
 		.flatten()
 		.collect()
-}
->>>>>>> daadbf59
+}