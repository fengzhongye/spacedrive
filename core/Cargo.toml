--- conflicted
+++ resolved
@@ -91,11 +91,7 @@
 tokio-util = { workspace = true, features = ["io"] }
 tracing = { workspace = true }
 tracing-subscriber = { workspace = true, features = ["env-filter"] }
-<<<<<<< HEAD
 uuid = { workspace = true, features = ["v4", "v7", "std", "serde"] }
-=======
-uuid = { workspace = true, features = ["serde", "v4"] }
->>>>>>> 0e94a97f
 webp = { workspace = true }
 
 # Specific Core dependencies
