[package]
name = "sd-core"
version = "0.1.0"
description = "Virtual distributed filesystem engine that powers Spacedrive."
authors = ["Spacedrive Technology Inc."]
license = "GNU GENERAL PUBLIC LICENSE"
repository = "https://github.com/spacedriveapp/spacedrive"
edition = "2021"
rust-version = "1.67.0"

[features]
default = ["p2p"]
p2p = [] # This feature controls whether the Spacedrive Core contains the Peer to Peer syncing engine (It isn't required for the hosted core so we can disable it).
mobile = [] # This feature allows features to be disabled when the Core is running on mobile.
android = ["dep:tracing-android"]
<<<<<<< HEAD
ffmpeg = ["dep:ffmpeg-next", "dep:sd-ffmpeg"] # This feature controls whether the Spacedrive Core contains functionality which requires FFmpeg.
=======
ffmpeg = [
  "dep:ffmpeg-next",
  "dep:sd-ffmpeg",
] # This feature controls whether the Spacedrive Core contains functionality which requires FFmpeg.
>>>>>>> f47a2d58
location-watcher = ["dep:notify"]

[dependencies]
hostname = "0.3.1"

# Universal Dependencies
base64 = "0.13.0"
serde = { version = "1.0", features = ["derive"] }
chrono = { version = "0.4.22", features = ["serde"] }
serde_json = "1.0"
futures = "0.3"
int-enum = "0.5.0"
rmp = "^0.8.11"
rmp-serde = "^1.1.1"
blake3 = "1.3.1"

# Project dependencies
rspc = { workspace = true, features = ["uuid", "chrono", "tracing"] }
prisma-client-rust = { workspace = true }
normi = { workspace = true }
specta = { workspace = true }
uuid = { version = "1.1.2", features = ["v4", "serde"] }
sysinfo = "0.26.4"
thiserror = "1.0.37"

tokio = { workspace = true, features = [
  "sync",
  "rt-multi-thread",
  "io-util",
  "macros",
  "time",
] }
include_dir = { version = "0.7.2", features = ["glob"] }
async-trait = "^0.1.57"
image = "0.24.4"
webp = "0.2.2"
ffmpeg-next = { version = "5.1.1", optional = true, features = [] }
sd-ffmpeg = { path = "../crates/ffmpeg", optional = true }
sd-crypto = { path = "../crates/crypto", features = ["rspc", "serde"] }
sd-file-ext = { path = "../crates/file-ext" }
sd-sync = { path = "../crates/sync" }
tracing = "0.1.36"
tracing-subscriber = { version = "0.3.15", features = ["env-filter"] }
tracing-android = { version = "0.2.0", optional = true }
async-stream = "0.3.3"
once_cell = "1.15.0"
ctor = "0.1.23"
globset = { version = "^0.4.9", features = ["serde1"] }
itertools = "^0.10.5"
enumflags2 = "0.7.5"
notify = { version = "5.0.0", default-features = false, features = [
  "macos_fsevent",
], optional = true }
uhlc = "0.5.1"
<<<<<<< HEAD
serde-hashkey = "0.4.5"
=======
dashmap =  { version = "5.4.0", features = ["serde"] }
>>>>>>> f47a2d58

[dev-dependencies]
tempfile = "^3.3.0"
tracing-test = "^0.2.3"<|MERGE_RESOLUTION|>--- conflicted
+++ resolved
@@ -13,14 +13,10 @@
 p2p = [] # This feature controls whether the Spacedrive Core contains the Peer to Peer syncing engine (It isn't required for the hosted core so we can disable it).
 mobile = [] # This feature allows features to be disabled when the Core is running on mobile.
 android = ["dep:tracing-android"]
-<<<<<<< HEAD
-ffmpeg = ["dep:ffmpeg-next", "dep:sd-ffmpeg"] # This feature controls whether the Spacedrive Core contains functionality which requires FFmpeg.
-=======
 ffmpeg = [
   "dep:ffmpeg-next",
   "dep:sd-ffmpeg",
 ] # This feature controls whether the Spacedrive Core contains functionality which requires FFmpeg.
->>>>>>> f47a2d58
 location-watcher = ["dep:notify"]
 
 [dependencies]
@@ -75,11 +71,8 @@
   "macos_fsevent",
 ], optional = true }
 uhlc = "0.5.1"
-<<<<<<< HEAD
 serde-hashkey = "0.4.5"
-=======
 dashmap =  { version = "5.4.0", features = ["serde"] }
->>>>>>> f47a2d58
 
 [dev-dependencies]
 tempfile = "^3.3.0"
