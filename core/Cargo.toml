[package]
name    = "sd-core"
version = "0.4.1"

<<<<<<< HEAD
authors                = ["Spacedrive Technology Inc <support@spacedrive.com>"]
description            = "Virtual distributed filesystem engine that powers Spacedrive."
edition.workspace      = true
license.workspace      = true
repository.workspace   = true
rust-version.workspace = true
=======
authors              = ["Spacedrive Technology Inc <support@spacedrive.com>"]
description          = "Virtual distributed filesystem engine that powers Spacedrive."
edition.workspace    = true
license.workspace    = true
repository.workspace = true
rust-version         = "1.78"
>>>>>>> 139ba6e1

[features]
default = []
# This feature allows features to be disabled when the Core is running on mobile.
mobile = []
# This feature controls whether the Spacedrive Core contains functionality which requires FFmpeg.
ai     = ["dep:sd-ai"]
ffmpeg = ["dep:sd-ffmpeg", "sd-core-heavy-lifting/ffmpeg", "sd-media-metadata/ffmpeg"]
heif   = ["sd-images/heif"]

[dependencies]
# Inner Core Sub-crates
sd-cloud-schema          = { workspace = true }
sd-core-cloud-services   = { path = "./crates/cloud-services" }
sd-core-file-path-helper = { path = "./crates/file-path-helper" }
sd-core-heavy-lifting    = { path = "./crates/heavy-lifting" }
sd-core-indexer-rules    = { path = "./crates/indexer-rules" }
sd-core-prisma-helpers   = { path = "./crates/prisma-helpers" }
sd-core-sync             = { path = "./crates/sync" }

# Spacedrive Sub-crates
sd-actors         = { path = "../crates/actors" }
sd-ai             = { path = "../crates/ai", optional = true }
sd-cloud-api      = { path = "../crates/cloud-api" }
sd-ffmpeg         = { path = "../crates/ffmpeg", optional = true }
sd-file-ext       = { path = "../crates/file-ext" }
sd-images         = { path = "../crates/images", features = ["rspc", "serde", "specta"] }
sd-media-metadata = { path = "../crates/media-metadata" }
sd-p2p            = { path = "../crates/p2p", features = ["specta"] }
sd-p2p-block      = { path = "../crates/p2p/crates/block" }
sd-p2p-proto      = { path = "../crates/p2p/crates/proto" }
sd-p2p-tunnel     = { path = "../crates/p2p/crates/tunnel" }
sd-prisma         = { path = "../crates/prisma" }
sd-sync           = { path = "../crates/sync" }
sd-task-system    = { path = "../crates/task-system" }
sd-utils          = { path = "../crates/utils" }

# Workspace dependencies
async-channel = { workspace = true }
async-stream = { workspace = true }
async-trait = { workspace = true }
axum = { workspace = true, features = ["ws"] }
base64 = { workspace = true }
base91 = { workspace = true }
blake3 = { workspace = true }
chrono = { workspace = true, features = ["serde"] }
directories = { workspace = true }
futures = { workspace = true }
futures-concurrency = { workspace = true }
gix-ignore = { workspace = true }
hyper = { workspace = true, features = ["client", "http1", "server"] }
image = { workspace = true }
itertools = { workspace = true }
libc = { workspace = true }
normpath = { workspace = true, features = ["localization"] }
once_cell = { workspace = true }
pin-project-lite = { workspace = true }
prisma-client-rust = { workspace = true, features = ["rspc"] }
regex = { workspace = true }
reqwest = { workspace = true, features = ["json", "native-tls-vendored"] }
rmp = { workspace = true }
rmp-serde = { workspace = true }
rmpv = { workspace = true }
rspc = { workspace = true, features = ["alpha", "axum", "chrono", "tracing", "unstable", "uuid"] }
serde = { workspace = true, features = ["derive"] }
serde_json = { workspace = true }
specta = { workspace = true }
static_assertions = { workspace = true }
strum = { workspace = true, features = ["derive"] }
strum_macros = { workspace = true }
tempfile = { workspace = true }
thiserror = { workspace = true }
tokio = { workspace = true, features = [
	"io-util",
	"macros",
	"process",
	"rt-multi-thread",
	"sync",
	"time"
] }
tokio-stream = { workspace = true, features = ["fs"] }
tokio-util = { workspace = true, features = ["io"] }
tracing = { workspace = true }
tracing-subscriber = { workspace = true, features = ["env-filter"] }
<<<<<<< HEAD
uuid = { workspace = true, features = ["serde", "std", "v4", "v7"] }
webp = { workspace = true }

# Specific Core dependencies
=======
uuid = { workspace = true, features = ["serde", "v4"] }
webp = { workspace = true }

# Specific Core dependencies
async-recursion = "1.1"
async-stream = "0.3.5"
aws-config = "1.5"
aws-credential-types = "1.2"
aws-sdk-s3 = { version = "1.34", features = ["behavior-version-latest"] }
>>>>>>> 139ba6e1
bytes = "1.6"
ctor = "0.2.8"
flate2 = "1.0"
hostname = "0.4.0"
http-body = "0.4.6" # Update blocked by http
http-range = "0.1.5"
int-enum = "0.5" # Update blocked due to API breaking changes
keyring = { version = "3.0.4", features = [
	"apple-native",
	"sync-secret-service",
	"windows-native"
] }
mini-moka = "0.10.3"
notify = { git = "https://github.com/notify-rs/notify.git", rev = "c3929ed114", default-features = false, features = [
	"macos_fsevent"
] }
serde-hashkey = "0.4.5"
serde_repr = "0.1.19"
serde_with = "3.8"
slotmap = "1.0"
sysinfo = "0.29.11" # Update blocked due to API breaking changes
tar = "0.4.41"
tower-service = "0.3.2"
tracing-appender = "0.2.3"

# Override features of transitive dependencies
[dependencies.openssl]
features = ["vendored"]
version  = "0.10.66"
[dependencies.openssl-sys]
features = ["vendored"]
version  = "0.9.103"

# Platform-specific dependencies
[target.'cfg(target_os = "macos")'.dependencies]
plist = "1.6"
trash = "4.1"

[target.'cfg(target_os = "linux")'.dependencies]
trash = "4.1"

[target.'cfg(target_os = "windows")'.dependencies]
trash = "4.1"

[target.'cfg(target_os = "ios")'.dependencies]
icrate = { version = "0.1.2", features = [
	"Foundation",
	"Foundation_NSFileManager",
	"Foundation_NSNumber",
	"Foundation_NSString"
] }

[target.'cfg(target_os = "android")'.dependencies]
tracing-android = "0.2.0"

[dev-dependencies]
# Workspace dependencies
globset      = { workspace = true }
tracing-test = { workspace = true }

# Specific Core dependencies
boxcar = "0.2.5"<|MERGE_RESOLUTION|>--- conflicted
+++ resolved
@@ -1,22 +1,12 @@
 [package]
-name    = "sd-core"
-version = "0.4.1"
-
-<<<<<<< HEAD
-authors                = ["Spacedrive Technology Inc <support@spacedrive.com>"]
-description            = "Virtual distributed filesystem engine that powers Spacedrive."
-edition.workspace      = true
-license.workspace      = true
-repository.workspace   = true
-rust-version.workspace = true
-=======
-authors              = ["Spacedrive Technology Inc <support@spacedrive.com>"]
-description          = "Virtual distributed filesystem engine that powers Spacedrive."
-edition.workspace    = true
-license.workspace    = true
-repository.workspace = true
-rust-version         = "1.78"
->>>>>>> 139ba6e1
+authors      = ["Spacedrive Technology Inc <support@spacedrive.com>"]
+description  = "Virtual distributed filesystem engine that powers Spacedrive."
+edition      = { workspace = true }
+license      = { workspace = true }
+name         = "sd-core"
+repository   = { workspace = true }
+rust-version = "1.78"
+version      = "0.4.1"
 
 [features]
 default = []
@@ -55,68 +45,54 @@
 sd-utils          = { path = "../crates/utils" }
 
 # Workspace dependencies
-async-channel = { workspace = true }
-async-stream = { workspace = true }
-async-trait = { workspace = true }
-axum = { workspace = true, features = ["ws"] }
-base64 = { workspace = true }
-base91 = { workspace = true }
-blake3 = { workspace = true }
-chrono = { workspace = true, features = ["serde"] }
-directories = { workspace = true }
-futures = { workspace = true }
+async-channel       = { workspace = true }
+async-stream        = { workspace = true }
+async-trait         = { workspace = true }
+axum                = { workspace = true, features = ["ws"] }
+base64              = { workspace = true }
+base91              = { workspace = true }
+blake3              = { workspace = true }
+chrono              = { workspace = true, features = ["serde"] }
+directories         = { workspace = true }
+futures             = { workspace = true }
 futures-concurrency = { workspace = true }
-gix-ignore = { workspace = true }
-hyper = { workspace = true, features = ["client", "http1", "server"] }
-image = { workspace = true }
-itertools = { workspace = true }
-libc = { workspace = true }
-normpath = { workspace = true, features = ["localization"] }
-once_cell = { workspace = true }
-pin-project-lite = { workspace = true }
-prisma-client-rust = { workspace = true, features = ["rspc"] }
-regex = { workspace = true }
-reqwest = { workspace = true, features = ["json", "native-tls-vendored"] }
-rmp = { workspace = true }
-rmp-serde = { workspace = true }
-rmpv = { workspace = true }
-rspc = { workspace = true, features = ["alpha", "axum", "chrono", "tracing", "unstable", "uuid"] }
-serde = { workspace = true, features = ["derive"] }
-serde_json = { workspace = true }
-specta = { workspace = true }
-static_assertions = { workspace = true }
-strum = { workspace = true, features = ["derive"] }
-strum_macros = { workspace = true }
-tempfile = { workspace = true }
-thiserror = { workspace = true }
-tokio = { workspace = true, features = [
-	"io-util",
-	"macros",
-	"process",
-	"rt-multi-thread",
-	"sync",
-	"time"
-] }
-tokio-stream = { workspace = true, features = ["fs"] }
-tokio-util = { workspace = true, features = ["io"] }
-tracing = { workspace = true }
-tracing-subscriber = { workspace = true, features = ["env-filter"] }
-<<<<<<< HEAD
-uuid = { workspace = true, features = ["serde", "std", "v4", "v7"] }
-webp = { workspace = true }
+gix-ignore          = { workspace = true }
+hyper               = { workspace = true, features = ["client", "http1", "server"] }
+image               = { workspace = true }
+itertools           = { workspace = true }
+libc                = { workspace = true }
+normpath            = { workspace = true, features = ["localization"] }
+once_cell           = { workspace = true }
+pin-project-lite    = { workspace = true }
+prisma-client-rust  = { workspace = true, features = ["rspc"] }
+regex               = { workspace = true }
+reqwest             = { workspace = true, features = ["json", "native-tls-vendored"] }
+rmp                 = { workspace = true }
+rmp-serde           = { workspace = true }
+rmpv                = { workspace = true }
+rspc                = { workspace = true, features = ["alpha", "axum", "chrono", "tracing", "unstable", "uuid"] }
+serde               = { workspace = true, features = ["derive"] }
+serde_json          = { workspace = true }
+specta              = { workspace = true }
+static_assertions   = { workspace = true }
+strum               = { workspace = true, features = ["derive"] }
+strum_macros        = { workspace = true }
+tempfile            = { workspace = true }
+thiserror           = { workspace = true }
+tokio-stream        = { workspace = true, features = ["fs"] }
+tokio-util          = { workspace = true, features = ["io"] }
+tracing             = { workspace = true }
+tracing-subscriber  = { workspace = true, features = ["env-filter"] }
+uuid                = { workspace = true, features = ["serde", "std", "v4", "v7"] }
+webp                = { workspace = true }
 
-# Specific Core dependencies
-=======
-uuid = { workspace = true, features = ["serde", "v4"] }
-webp = { workspace = true }
+[dependencies.tokio]
+features  = ["io-util", "macros", "process", "rt-multi-thread", "sync", "time"]
+workspace = true
 
 # Specific Core dependencies
 async-recursion = "1.1"
 async-stream = "0.3.5"
-aws-config = "1.5"
-aws-credential-types = "1.2"
-aws-sdk-s3 = { version = "1.34", features = ["behavior-version-latest"] }
->>>>>>> 139ba6e1
 bytes = "1.6"
 ctor = "0.2.8"
 flate2 = "1.0"
