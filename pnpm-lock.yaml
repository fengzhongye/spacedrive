--- conflicted
+++ resolved
@@ -175,12 +175,8 @@
       '@sd/core': '*'
       '@sd/interface': '*'
       '@sd/ui': '*'
-<<<<<<< HEAD
+      '@sd/vite': workspace:*
       '@types/react': ^18.0.6
-=======
-      '@sd/vite': workspace:*
-      '@types/react': ^18.0.0
->>>>>>> 8b97e5ba
       '@types/react-dom': ^18.0.0
       '@vitejs/plugin-react': ^1.3.1
       autoprefixer: ^10.4.4
@@ -9024,7 +9020,7 @@
       vite: ^2.6.0
     dependencies:
       '@svgr/core': 6.2.1
-      vite: 2.9.5_sass@1.50.0
+      vite: 2.9.5
     transitivePeerDependencies:
       - supports-color
     dev: true
@@ -9116,13 +9112,6 @@
       fsevents: 2.3.2
     dev: true
 
-<<<<<<< HEAD
-  /wcwidth/1.0.1:
-    resolution: {integrity: sha1-8LDc+RW8X/FSivrbLA4XtTLaL+g=}
-    dependencies:
-      defaults: 1.0.3
-    dev: true
-=======
   /vite/2.9.6:
     resolution: {integrity: sha512-3IffdrByHW95Yjv0a13TQOQfJs7L5dVlSPuTt432XLbRMriWbThqJN2k/IS6kXn5WY4xBLhK9XoaWay1B8VzUw==}
     engines: {node: '>=12.2.0'}
@@ -9146,7 +9135,12 @@
     optionalDependencies:
       fsevents: 2.3.2
     dev: false
->>>>>>> 8b97e5ba
+
+  /wcwidth/1.0.1:
+    resolution: {integrity: sha1-8LDc+RW8X/FSivrbLA4XtTLaL+g=}
+    dependencies:
+      defaults: 1.0.3
+    dev: true
 
   /webidl-conversions/3.0.1:
     resolution: {integrity: sha1-JFNCdeKnvGvnvIZhHMFq4KVlSHE=}
