fn main() {
<<<<<<< HEAD
	#[cfg(target_os = "macos")]
	{
		use swift_rs::build::{link_swift, link_swift_package};

		link_swift("11.0"); // macOS Catalina. Earliest version that is officially supported by Apple.
		link_swift_package("sd-desktop-macos", "./native/macos/");
	}

=======
>>>>>>> d89240d9
	tauri_build::build();
}<|MERGE_RESOLUTION|>--- conflicted
+++ resolved
@@ -1,14 +1,3 @@
 fn main() {
-<<<<<<< HEAD
-	#[cfg(target_os = "macos")]
-	{
-		use swift_rs::build::{link_swift, link_swift_package};
-
-		link_swift("11.0"); // macOS Catalina. Earliest version that is officially supported by Apple.
-		link_swift_package("sd-desktop-macos", "./native/macos/");
-	}
-
-=======
->>>>>>> d89240d9
 	tauri_build::build();
 }