--- conflicted
+++ resolved
@@ -85,26 +85,6 @@
           Coming soon to iOS & Android.
         </p>
 
-<<<<<<< HEAD
-        <iframe
-          className="z-30 mt-20 border rounded-lg shadow-2xl bg-gray-850 border-gray-550"
-          width={1200}
-          height={600}
-          src={`${import.meta.env.VITE_SDWEB_BASE_URL || "http://localhost:8002"}?library_id=9068c6ec-cf90-451b-bb30-4174781e7bc6`}
-        />
-        <Section
-          orientation="right"
-          heading="It's one big catalogue"
-          description="Using content addressable storage in a virtual distributed filesystem, Spacedrive securely
-    combines the storage capacity and processing power of your devices into one."
-        />
-        <Section
-          orientation="left"
-          heading="It's one big catalogue"
-          description="Using content addressable storage in a virtual distributed filesystem, Spacedrive securely
-    combines the storage capacity and processing power of your devices into one."
-        />
-=======
         {showApp && (
           <iframe
             className="z-30 mt-20 border rounded-lg shadow-2xl bg-gray-850 border-gray-550"
@@ -113,10 +93,9 @@
             onError={(e) => {
               setShowApp(false);
             }}
-            src="http://localhost:8002?library_id=9068c6ec-cf90-451b-bb30-4174781e7bc6"
+            src={`${import.meta.env.VITE_SDWEB_BASE_URL || "http://localhost:8002"}?library_id=9068c6ec-cf90-451b-bb30-4174781e7bc6`}
           />
         )}
->>>>>>> 4d22008f
         <Section
           orientation="right"
           heading="Never leave a file behind."
