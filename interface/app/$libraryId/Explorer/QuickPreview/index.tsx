import {
	ArrowLeft,
	ArrowRight,
	DotsThree,
	MagnifyingGlassMinus,
	MagnifyingGlassPlus,
	Plus,
	SidebarSimple,
	Slideshow,
	Warning,
	WarningCircle,
	X
} from '@phosphor-icons/react';
import * as Dialog from '@radix-ui/react-dialog';
import clsx from 'clsx';
import {
	ButtonHTMLAttributes,
	createContext,
	createRef,
	EventHandler,
	useCallback,
	useContext,
	useEffect,
	useMemo,
	useRef,
	useState
} from 'react';
import { useKey } from 'rooks';
import {
	ExplorerItem,
	getEphemeralPath,
	getExplorerItemData,
	getIndexedItemFilePath,
	ObjectKindKey,
	useExplorerLayoutStore,
	useLibraryContext,
	useLibraryMutation,
	useRspcLibraryContext,
	useZodForm
} from '@sd/client';
import { DropdownMenu, Form, toast, ToastMessage, Tooltip, z } from '@sd/ui';
import { useIsDark, useLocale, useOperatingSystem, useShortcut } from '~/hooks';
import { usePlatform } from '~/util/Platform';

import { useExplorerContext } from '../Context';
import ExplorerContextMenu, {
	FilePathItems,
	ObjectItems,
	SeparatedConditional,
	SharedItems
} from '../ContextMenu';
import { Conditional } from '../ContextMenu/ConditionalItem';
import { FileThumb, ThumbType } from '../FilePath/Thumb';
import { SingleItemMetadata } from '../Inspector';
import { explorerStore } from '../store';
import { useExplorerViewContext } from '../View/Context';
import { ImageSlider } from './ImageSlider';
import { getQuickPreviewStore, useQuickPreviewStore } from './store';

export type QuickPreviewItem = { item: ExplorerItem; index: number };

const iconKinds: ObjectKindKey[] = ['Audio', 'Folder', 'Executable', 'Unknown'];
const textKinds: ObjectKindKey[] = ['Text', 'Config', 'Code'];
const withoutBackgroundKinds: ObjectKindKey[] = [...iconKinds, ...textKinds, 'Document'];

const QuickPreviewContext = createContext<{ background: boolean } | null>(null);

const useQuickPreviewContext = () => {
	const context = useContext(QuickPreviewContext);

	if (!context) throw new Error('QuickPreviewContext.Provider not found!');

	return context;
};

export const QuickPreview = () => {
	const rspc = useRspcLibraryContext();
	const isDark = useIsDark();
	const { library } = useLibraryContext();
	const { openFilePaths, openEphemeralFiles } = usePlatform();
	const explorerLayoutStore = useExplorerLayoutStore();
	const explorer = useExplorerContext();
	const explorerView = useExplorerViewContext();
	const { open, itemIndex } = useQuickPreviewStore();

	const thumb = createRef<HTMLDivElement>();
	const [showMetadata, setShowMetadata] = useState<boolean>(false);
	const [magnification, setMagnification] = useState<number>(1);
	const [isContextMenuOpen, setIsContextMenuOpen] = useState<boolean>(false);
	const [isRenaming, setIsRenaming] = useState<boolean>(false);
	const [newName, setNewName] = useState<string | null>(null);
	const [thumbnailLoading, setThumbnailLoading] = useState({
		icon: 'notLoaded',
		thumbnail: 'notLoaded',
		original: 'notLoaded'
	} as {
		[K in ThumbType]: 'notLoaded' | 'loaded' | 'error';
	});
	// the purpose of these refs is to prevent "jittering" when zooming with trackpads, as the deltaY value can be very high
	const deltaYRef = useRef(0);
	const lastZoomTimeRef = useRef(0);

	const hasError = useMemo(
		() => Object.values(thumbnailLoading).some((status) => status === 'error'),
		[thumbnailLoading]
	);
	const isLoaded = useMemo(
		() => Object.values(thumbnailLoading).some((status) => status === 'loaded'),
		[thumbnailLoading]
	);

	const { t } = useLocale();

	const items = useMemo(() => {
		if (!open || !explorer.items || explorer.selectedItems.size === 0) return [];

		const items: QuickPreviewItem[] = [];

		// Sort selected items
		for (let i = 0; i < explorer.items.length; i++) {
			const item = explorer.items[i];
			if (!item) continue;

			if (explorer.selectedItems.has(item)) items.push({ item, index: i });
			if (items.length === explorer.selectedItems.size) break;
		}

		return items;
	}, [explorer.items, explorer.selectedItems, open]);

	const item = useMemo(() => items[itemIndex]?.item ?? null, [items, itemIndex]);

	const activeItem = items[itemIndex];

	const renameFile = useLibraryMutation(['files.renameFile'], {
		onError: () => setNewName(null),
		onSuccess: () => rspc.queryClient.invalidateQueries({ queryKey: ['search.paths'] })
	});

	const renameEphemeralFile = useLibraryMutation(['ephemeralFiles.renameFile'], {
		onError: () => setNewName(null),
		onSuccess: () => rspc.queryClient.invalidateQueries({ queryKey: ['search.paths'] })
	});

	const changeCurrentItem = (index: number) => {
		if (items[index]) getQuickPreviewStore().itemIndex = index;
	};

	// Reset state
	useEffect(() => {
		setNewName(null);
		setMagnification(1);
		setThumbnailLoading({ icon: 'notLoaded', thumbnail: 'notLoaded', original: 'notLoaded' });

		if (open || item) return;

		getQuickPreviewStore().open = false;
		getQuickPreviewStore().itemIndex = 0;
		setShowMetadata(false);
	}, [item, open]);

	useEffect(() => {
		if (open) explorerView.updateActiveItem(null, { updateFirstItem: true });

		// "open" is excluded, as we only want this to trigger when hashes change,
		// that way we don't have to manually update the active item.
		// eslint-disable-next-line react-hooks/exhaustive-deps
	}, [explorer.selectedItemHashes, explorerView.updateActiveItem]);

	// TODO: look here - jam
	const handleMoveBetweenItems = (step: number) => {
		const nextPreviewItem = items[itemIndex + step];
		if (nextPreviewItem) {
			getQuickPreviewStore().itemIndex = itemIndex + step;
			return;
		}

		if (!activeItem || !explorer.items) return;
		if (items.length > 1 && !explorerLayoutStore.showImageSlider) return;

		const newSelectedItem =
			items.length > 1 &&
			(activeItem.index === 0 || activeItem.index === explorer.items.length - 1)
				? activeItem.item
				: explorer.items[activeItem.index + step];

		if (!newSelectedItem) return;

		explorer.resetSelectedItems([newSelectedItem]);
		getQuickPreviewStore().itemIndex = 0;
	};

	const handleZoomIn = useCallback(() => {
		setMagnification((currentMagnification) =>
			currentMagnification < 2
				? currentMagnification + currentMagnification * 0.1
				: currentMagnification
		);
	}, []);

	const handleZoomOut = useCallback(() => {
		setMagnification((currentMagnification) =>
			currentMagnification > 0.5 ? currentMagnification / (1 + 0.1) : currentMagnification
		);
	}, []);

	// pinch support for trackpads
	const applyZoom = useCallback(() => {
		if (deltaYRef.current < 0) {
			handleZoomIn();
		} else if (deltaYRef.current > 0) {
			handleZoomOut();
		}
		deltaYRef.current = 0;
	}, [handleZoomIn, handleZoomOut]);

	const handleWheel = useCallback(
		(event: WheelEvent) => {
			if (event.ctrlKey) {
				event.preventDefault();
				deltaYRef.current += event.deltaY;
				const now = Date.now();
				if (now - lastZoomTimeRef.current > 50) {
					applyZoom();
					lastZoomTimeRef.current = now;
				}
			}
		},
		[applyZoom]
	);

	useEffect(() => {
		window.addEventListener('wheel', handleWheel, { passive: false });
		return () => {
			window.removeEventListener('wheel', handleWheel);
		};
	}, [handleWheel]);

	useShortcut('zoomIn', handleZoomIn);
	useShortcut('zoomOut', handleZoomOut);

	useShortcut('quickPreviewMoveBack', () => {
		if (isContextMenuOpen || isRenaming) return;
		handleMoveBetweenItems(-1);
	});

	useShortcut('quickPreviewMoveForward', () => {
		if (isContextMenuOpen || isRenaming) return;
		handleMoveBetweenItems(1);
	});

	useKey('ArrowDown', () => {
		if (items.length < 2 || !activeItem) return;
		explorer.resetSelectedItems([activeItem.item]);
		getQuickPreviewStore().itemIndex = 0;
	});

	//close quick preview
	useShortcut('closeQuickPreview', (e) => {
		if (explorerStore.isCMDPOpen) return;
		e.preventDefault();
		e.stopPropagation();
		// set timeout is to move the state change to the next event loop
		setTimeout(() => {
			getQuickPreviewStore().open = false;
		}, 0);
	});

	// Toggle metadata
	useShortcut('toggleMetaData', () => setShowMetadata(!showMetadata));

	// Open file
	useShortcut('quickPreviewOpenNative', () => {
		if (!item || !openFilePaths || !openEphemeralFiles) return;

		try {
			if (item.type === 'Path' || item.type === 'Object') {
				const path = getIndexedItemFilePath(item);

				if (!path) throw 'No path found';

				openFilePaths(library.uuid, [path.id]);
			} else if (item.type === 'NonIndexedPath') {
				openEphemeralFiles([item.item.path]);
			}
		} catch (error) {
			toast.error({
				title: t('failed_to_open_file_title'),
				body: t('failed_to_open_file_body', { error: error })
			});
		}
	});

	if (!item) return null;

	const { kind, ...itemData } = getExplorerItemData(item);

	const name = newName || `${itemData.name}${itemData.extension ? `.${itemData.extension}` : ''}`;

	const background = !withoutBackgroundKinds.includes(kind);
	const icon = iconKinds.includes(kind);
	return (
		<Dialog.Root open={open} onOpenChange={(open) => (getQuickPreviewStore().open = open)}>
			<QuickPreviewContext.Provider value={{ background }}>
				<Dialog.Portal forceMount>
					<Dialog.Overlay
						className={clsx(
							'absolute inset-0 z-[100]',
							'radix-state-open:animate-in radix-state-open:fade-in-0',
							isDark ? 'bg-black/80' : 'bg-black/60'
						)}
						onContextMenu={(e) => e.preventDefault()}
					/>

					<Dialog.Content
						className="fixed inset-[5%] z-[100] outline-none radix-state-open:animate-in radix-state-open:fade-in-0 radix-state-open:zoom-in-95"
						onOpenAutoFocus={(e) => e.preventDefault()}
						onEscapeKeyDown={(e) => isRenaming && e.preventDefault()}
						onContextMenu={(e) => e.preventDefault()}
						onInteractOutside={(e) => {
							if (
								e.target &&
								e.target instanceof Node &&
								thumb.current?.contains(e.target)
							)
								e.preventDefault();
						}}
					>
						<div
							className={clsx(
								'relative flex h-full overflow-hidden rounded-md border',
								isDark ? 'border-app-line/80' : 'border-app-line/10'
							)}
						>
							<div className="relative flex flex-1 flex-col justify-between overflow-hidden bg-app/80 backdrop-blur">
<<<<<<< HEAD
								{/* {thumbnailLoading !== 'error' &&
									thumbnailLoading !== 'notLoaded' &&
									background && (
										<div className="absolute inset-0 overflow-hidden">
											<FileThumb
												data={item}
												cover
												childClassName="scale-125"
											/>
											<div className="absolute inset-0 bg-black/50 backdrop-blur-3xl" />
										</div>
									)} */}
=======
								{!hasError && isLoaded && background && (
									<div className="absolute inset-0 overflow-hidden">
										<FileThumb data={item} cover childClassName="scale-125" />
										<div className="absolute inset-0 bg-black/50 backdrop-blur-3xl" />
									</div>
								)}
>>>>>>> 8c9a43af
								<div
									className={clsx(
										'z-50 flex items-center p-2',
										background ? 'text-white' : 'text-ink'
									)}
								>
									<div className="flex flex-1">
										<Tooltip label={t('close')}>
											<Dialog.Close asChild>
												<IconButton>
													<X weight="bold" />
												</IconButton>
											</Dialog.Close>
										</Tooltip>

										{thumbnailLoading.original === 'error' &&
											thumbnailLoading.thumbnail === 'loaded' && (
												<Tooltip
													label={t('quickpreview_thumbnail_error_tip')}
												>
													<div className="ml-1 flex items-center gap-1 rounded-md border border-white/5 bg-app-lightBox/30 p-1.5 backdrop-blur-md">
														<WarningCircle
															className="text-red-500"
															weight="fill"
															size={14}
														/>
														<p className="text-xs text-ink">
															{t(
																'quickpreview_thumbnail_error_message'
															)}
														</p>
													</div>
												</Tooltip>
											)}

										{items.length > 1 && (
											<div className="ml-2 flex">
												<Tooltip label={t('back')}>
													<IconButton
														disabled={!items[itemIndex - 1]}
														onClick={() =>
															changeCurrentItem(itemIndex - 1)
														}
														className="rounded-r-none"
													>
														<ArrowLeft weight="bold" />
													</IconButton>
												</Tooltip>

												<Tooltip label={t('forward')}>
													<IconButton
														disabled={!items[itemIndex + 1]}
														onClick={() =>
															changeCurrentItem(itemIndex + 1)
														}
														className="rounded-l-none"
													>
														<ArrowRight weight="bold" />
													</IconButton>
												</Tooltip>
											</div>
										)}
									</div>

									<div className="flex w-1/2 items-center justify-center truncate text-sm">
										{isRenaming && name ? (
											<RenameInput
												name={name}
												onRename={(newName) => {
													setIsRenaming(false);

													if (!newName || newName === name) return;

													try {
														switch (item.type) {
															case 'Path':
															case 'Object': {
																const filePathData =
																	getIndexedItemFilePath(item);

																if (!filePathData)
																	throw new Error(
																		'Failed to get file path object'
																	);

																const { id, location_id } =
																	filePathData;

																if (!location_id)
																	throw new Error(
																		'Missing location id'
																	);

																renameFile.mutate({
																	location_id,
																	kind: {
																		One: {
																			from_file_path_id: id,
																			to: newName
																		}
																	}
																});

																break;
															}
															case 'NonIndexedPath': {
																const ephemeralFile =
																	getEphemeralPath(item);

																if (!ephemeralFile)
																	throw new Error(
																		'Failed to get ephemeral file object'
																	);

																renameEphemeralFile.mutate({
																	kind: {
																		One: {
																			from_path:
																				ephemeralFile.path,
																			to: newName
																		}
																	}
																});

																break;
															}

															default:
																throw new Error(
																	'Invalid explorer item type'
																);
														}

														setNewName(newName);
													} catch (e) {
														toast.error({
															title: t('failed_to_rename_file', {
																oldName: itemData.fullName,
																newName
															}),
															body: t('error_message', { error: e })
														});
													}
												}}
											/>
										) : (
											<Tooltip label={name} className="truncate">
												<span
													onClick={() => name && setIsRenaming(true)}
													className={clsx('cursor-text')}
												>
													{name}
												</span>
											</Tooltip>
										)}
									</div>

									<div className="flex flex-1 items-center justify-end gap-1">
										<Tooltip label={t('zoom_in')}>
											<IconButton
												onClick={handleZoomIn}
												// this is same formula as interest calculation
											>
												<MagnifyingGlassPlus />
											</IconButton>
										</Tooltip>

										<Tooltip label={t('zoom_out')}>
											<IconButton
												onClick={handleZoomOut}
												// this is same formula as interest calculation
											>
												<MagnifyingGlassMinus />
											</IconButton>
										</Tooltip>

										<DropdownMenu.Root
											trigger={
												<div className="flex">
													<Tooltip label={t('more')}>
														<IconButton>
															<DotsThree size={20} weight="bold" />
														</IconButton>
													</Tooltip>
												</div>
											}
											onOpenChange={setIsContextMenuOpen}
											align="end"
											sideOffset={-10}
										>
											<ExplorerContextMenu items={[item]} custom>
												<Conditional
													items={[
														SharedItems.OpenOrDownload,
														SharedItems.RevealInNativeExplorer
													]}
												/>

												<DropdownMenu.Item
													label={t('rename')}
													onClick={() => name && setIsRenaming(true)}
												/>

												<SeparatedConditional
													items={[ObjectItems.AssignTag]}
												/>

												<Conditional
													items={[
														FilePathItems.CopyAsPath,
														FilePathItems.Crypto,
														FilePathItems.Compress,
														ObjectItems.ConvertObject
														// FilePathItems.SecureDelete
													]}
												>
													{(items) => (
														<DropdownMenu.SubMenu
															label={t('more_actions')}
															// @ts-expect-error
															icon={Plus}
														>
															{items}
														</DropdownMenu.SubMenu>
													)}
												</Conditional>

												<SeparatedConditional
													items={[FilePathItems.Delete]}
												/>
											</ExplorerContextMenu>
										</DropdownMenu.Root>

										<Tooltip label={t('show_slider')}>
											<IconButton
												onClick={() =>
													(explorerLayoutStore.showImageSlider =
														!explorerLayoutStore.showImageSlider)
												}
												className="w-fit px-2 text-[10px]"
											>
												<Slideshow
													size={16.5}
													weight={
														explorerLayoutStore.showImageSlider
															? 'fill'
															: 'regular'
													}
												/>
											</IconButton>
										</Tooltip>

										<Tooltip label={t('show_details')}>
											<IconButton
												onClick={() => setShowMetadata(!showMetadata)}
												active={showMetadata}
											>
												<SidebarSimple
													className="rotate-180"
													weight={showMetadata ? 'fill' : 'regular'}
												/>
											</IconButton>
										</Tooltip>
									</div>
								</div>

								<FileThumb
									data={item}
									onLoad={(type) => {
										setThumbnailLoading((obj) => ({
											...obj,
											[type]: 'loaded'
										}));
									}}
									onError={(state, error) => {
										console.error(error);
										setThumbnailLoading((obj) => {
											const newState = { ...obj };
											for (const [type, loadState] of Object.entries(
												state
											) as [ThumbType, string][])
												if (loadState === 'error') newState[type] = 'error';

											return newState;
										});
									}}
									loadOriginal
									frameClassName="!border-0"
									mediaControls
									className={clsx(
										!isLoaded && 'hidden',
										'm-3 !w-auto flex-1 !overflow-hidden rounded',
										!background && !icon && 'bg-app-box shadow'
									)}
									childClassName={clsx(
										'rounded',
										kind === 'Text' && 'p-3',
										!icon && 'h-full',
										textKinds.includes(kind) && 'select-text'
									)}
									magnification={magnification}
								/>

								{explorerLayoutStore.showImageSlider && activeItem && (
									<ImageSlider activeItem={activeItem} />
								)}
							</div>

							{showMetadata && (
								<div className="no-scrollbar w-64 shrink-0 border-l border-app-line bg-app-darkBox py-1">
									<SingleItemMetadata item={item} />
								</div>
							)}
						</div>
					</Dialog.Content>
				</Dialog.Portal>
			</QuickPreviewContext.Provider>
		</Dialog.Root>
	);
};

interface RenameInputProps {
	name: string;
	onRename: (name: string) => void;
}

const RenameInput = ({ name, onRename }: RenameInputProps) => {
	const isDark = useIsDark();

	const os = useOperatingSystem();

	const quickPreview = useQuickPreviewContext();

	const _ref = useRef<HTMLInputElement | null>(null);

	const form = useZodForm({ schema: z.object({ name: z.string() }), defaultValues: { name } });

	const onSubmit = form.handleSubmit(({ name }) => onRename(name));

	const { ref, ...register } = form.register('name', {
		onBlur: onSubmit
	});

	const highlightName = useCallback(() => {
		const endRange = name.lastIndexOf('.');
		setTimeout(() => _ref.current?.setSelectionRange(0, endRange || name.length));
	}, [name]);

	const handleKeyDown = (e: React.KeyboardEvent<HTMLDivElement>) => {
		e.stopPropagation();

		switch (e.key) {
			case 'Tab': {
				e.preventDefault();
				onSubmit();
				break;
			}

			case 'Escape': {
				form.reset();
				onSubmit();
				break;
			}

			case 'z': {
				if (os === 'macOS' ? e.metaKey : e.ctrlKey) {
					form.reset();
					highlightName();
				}
			}
		}
	};

	useEffect(() => {
		if (document.activeElement !== _ref.current) highlightName();
	}, [highlightName]);

	return (
		<Form form={form} onSubmit={onSubmit} className="w-1/2">
			<input
				autoFocus
				autoCorrect="off"
				className={clsx(
					'w-full rounded border px-2 py-1 text-center outline-none',
					quickPreview.background
						? 'border-white/[.12] bg-white/10 backdrop-blur-sm'
						: isDark
							? 'border-app-line bg-app-input'
							: 'border-black/[.075] bg-black/[.075]'
				)}
				onKeyDown={handleKeyDown}
				onFocus={() => highlightName()}
				ref={(e) => {
					ref(e);
					_ref.current = e;
				}}
				{...register}
			/>
		</Form>
	);
};

const IconButton = ({
	className,
	active,
	...props
}: ButtonHTMLAttributes<HTMLButtonElement> & { active?: boolean }) => {
	const isDark = useIsDark();

	const quickPreview = useQuickPreviewContext();

	return (
		<button
			className={clsx(
				'text-md inline-flex size-[30px] items-center justify-center rounded opacity-80 outline-none',
				'hover:opacity-100',
				'focus:opacity-100',
				'disabled:pointer-events-none disabled:opacity-40',
				isDark || quickPreview.background
					? quickPreview.background
						? 'hover:bg-white/[.15] focus:bg-white/[.15]'
						: 'hover:bg-app-box focus:bg-app-box'
					: 'hover:bg-black/[.075] focus:bg-black/[.075]',
				active && [
					'!opacity-100',
					isDark || quickPreview.background
						? quickPreview.background
							? 'bg-white/[.15]'
							: 'bg-app-box'
						: 'bg-black/[.075]'
				],
				className
			)}
			{...props}
		/>
	);
};<|MERGE_RESOLUTION|>--- conflicted
+++ resolved
@@ -333,27 +333,12 @@
 							)}
 						>
 							<div className="relative flex flex-1 flex-col justify-between overflow-hidden bg-app/80 backdrop-blur">
-<<<<<<< HEAD
-								{/* {thumbnailLoading !== 'error' &&
-									thumbnailLoading !== 'notLoaded' &&
-									background && (
-										<div className="absolute inset-0 overflow-hidden">
-											<FileThumb
-												data={item}
-												cover
-												childClassName="scale-125"
-											/>
-											<div className="absolute inset-0 bg-black/50 backdrop-blur-3xl" />
-										</div>
-									)} */}
-=======
 								{!hasError && isLoaded && background && (
 									<div className="absolute inset-0 overflow-hidden">
 										<FileThumb data={item} cover childClassName="scale-125" />
 										<div className="absolute inset-0 bg-black/50 backdrop-blur-3xl" />
 									</div>
 								)}
->>>>>>> 8c9a43af
 								<div
 									className={clsx(
 										'z-50 flex items-center p-2',
