import { ChevronLeftIcon, ChevronRightIcon } from '@heroicons/react/outline';
<<<<<<< HEAD
import { Tooltip } from '../tooltip/Tooltip';
import { useBridgeCommand } from '@sd/client';
=======
import { AppPropsContext, useExplorerStore, useLibraryMutation } from '@sd/client';
>>>>>>> 9c80a3c2
import { Dropdown } from '@sd/ui';
import clsx from 'clsx';
import { ArrowsClockwise, IconProps, Key, List, Rows, SquaresFour } from 'phosphor-react';
import React, { DetailedHTMLProps, HTMLAttributes, RefAttributes, useContext } from 'react';
import { useNavigate } from 'react-router-dom';

import { Shortcut } from '../primitive/Shortcut';
import { DefaultProps } from '../primitive/types';

export type TopBarProps = DefaultProps;
export interface TopBarButtonProps
	extends DetailedHTMLProps<HTMLAttributes<HTMLButtonElement>, HTMLButtonElement> {
	icon: React.ComponentType<IconProps>;
	group?: boolean;
	active?: boolean;
	left?: boolean;
	right?: boolean;
}

const TopBarButton: React.FC<TopBarButtonProps> = ({
	icon: Icon,
	left,
	right,
	group,
	active,
	className,
	...props
}) => {
	return (
		<button
			{...props}
			className={clsx(
				'mr-[1px] py-0.5 px-0.5 text-md font-medium hover:bg-gray-150 dark:transparent dark:hover:bg-gray-550 rounded-md transition-colors duration-100',
				{
					'rounded-r-none rounded-l-none': group && !left && !right,
					'rounded-r-none': group && left,
					'rounded-l-none': group && right,
					'dark:bg-gray-550': active
				},
				className
			)}
		>
			<Icon weight={'regular'} className="m-0.5 w-5 h-5 text-gray-450 dark:text-gray-150" />
		</button>
	);
};

const SearchBar = React.forwardRef<HTMLInputElement, DefaultProps>((props, ref) => {
	//TODO: maybe pass the appProps, so we can have the context in the TopBar if needed again
	const appProps = useContext(AppPropsContext);

	return (
		<div className="relative flex h-7">
			<input
				ref={ref}
				placeholder="Search"
				className="peer w-32 h-[30px] focus:w-52 text-sm p-3 rounded-lg outline-none focus:ring-2  placeholder-gray-400 dark:placeholder-gray-450 bg-[#F6F2F6] border border-gray-50 shadow-md dark:bg-gray-600 dark:border-gray-550 focus:ring-gray-100 dark:focus:ring-gray-550 dark:focus:bg-gray-800 transition-all"
			/>
			<div className="space-x-1 absolute top-[2px] right-1 peer-focus:invisible">
				<Shortcut
					chars={
						appProps?.platform === 'macOS' || appProps?.platform === 'browser' ? '⌘L' : 'CTRL+L'
					}
				/>
				{/* <Shortcut chars="S" /> */}
			</div>
		</div>
	);
});

export const TopBar: React.FC<TopBarProps> = (props) => {
	const { locationId, layoutMode, setLayoutMode } = useExplorerStore();
	const { mutate: generateThumbsForLocation } = useLibraryMutation(
		'jobs.generateThumbsForLocation',
		{
			onMutate: (data) => {
				console.log('GenerateThumbsForLocation', data);
			}
		}
	);

	const { mutate: identifyUniqueFiles } = useLibraryMutation('jobs.identifyUniqueFiles', {
		onMutate: (data) => {
			console.log('IdentifyUniqueFiles', data);
		},
		onError: (error) => {
			console.error('IdentifyUniqueFiles', error);
		}
	});

	const navigate = useNavigate();

	//create function to focus on search box when cmd+k is pressed
	const searchRef = React.useRef<HTMLInputElement>(null);
	React.useEffect(() => {
		const handler = (e: KeyboardEvent) => {
			if (!(e.target instanceof HTMLInputElement || e.target instanceof HTMLTextAreaElement)) {
				if (
					(e.metaKey && e.key === 'l' && searchRef.current) ||
					(e.key === '/' && searchRef.current)
				) {
					searchRef.current.focus();
					e.preventDefault();
				}
			} else {
				if (e.key === 'Escape') {
					e.target.blur();
					e.preventDefault();
				}
			}
		};

		document.addEventListener('keydown', handler);
		return () => {
			//remove event listener
			document.removeEventListener('keydown', handler);
		};
	}, []);

	return (
		<>
			<div
				data-tauri-drag-region
				className="flex h-[2.95rem] -mt-0.5 max-w z-10 pl-3 flex-shrink-0 items-center border-b dark:bg-gray-600 border-gray-100 dark:border-gray-800 !bg-opacity-90 backdrop-blur"
			>
				<div className="flex ">
					<TopBarButton icon={ChevronLeftIcon} onClick={() => navigate(-1)} />
					<TopBarButton icon={ChevronRightIcon} onClick={() => navigate(1)} />
				</div>

				{/* <div className="flex mx-8 space-x-[1px]">
          <TopBarButton active group left icon={List} />
          <TopBarButton group icon={Columns} />
          <TopBarButton group right icon={SquaresFour} />
        </div> */}
<<<<<<< HEAD
				<div data-tauri-drag-region className="flex flex-row justify-center flex-grow ">
					<div className="flex mx-8 space-x-2 pointer-events-auto">
						<Tooltip label="View Tags">
					<TopBarButton icon={Tag} />
						</Tooltip>

						<Tooltip label="Create Folder">

						<TopBarButton icon={FolderPlus} />
						</Tooltip>
						<Tooltip label="Open Terminal">
							 
						<TopBarButton icon={TerminalWindow} />
						</Tooltip>
					</div>
					<div className="relative flex h-7">
						<input
							placeholder="Search"
							className="w-32 h-[30px] focus:w-52 text-sm p-3 rounded-lg outline-none focus:ring-2  placeholder-gray-400 dark:placeholder-gray-500 bg-[#F6F2F6] border border-gray-50 dark:bg-gray-650 dark:border-gray-550 focus:ring-gray-100 dark:focus:ring-gray-600 transition-all"
=======

				<div data-tauri-drag-region className="flex flex-row justify-center flex-grow">
					<div className="flex mx-8">
						<TopBarButton
							group
							left
							active={layoutMode === 'list'}
							icon={Rows}
							onClick={() => setLayoutMode('list')}
						/>
						<TopBarButton
							group
							right
							active={layoutMode === 'grid'}
							icon={SquaresFour}
							onClick={() => setLayoutMode('grid')}
>>>>>>> 9c80a3c2
						/>
					</div>
					<SearchBar ref={searchRef} />

					<div className="flex mx-8 space-x-2">
					<Tooltip label="Major Key Alert">
						<TopBarButton icon={Key} />
<<<<<<< HEAD
						</Tooltip>
						<Tooltip label="Cloud">

						<TopBarButton icon={Cloud} />
						</Tooltip>
						<Tooltip label="Generate Thumbnails">

=======
						{/* <TopBarButton icon={Cloud} /> */}
>>>>>>> 9c80a3c2
						<TopBarButton
							icon={ArrowsClockwise}
							onClick={() => {
								// generateThumbsForLocation({ id: locationId, path: '' });
							}}
							/>
							</Tooltip>
					</div>
				</div>
				<div className="flex mr-3 space-x-2">
					<Dropdown
						// className="absolute block h-6 w-44 top-2 right-4"
						align="right"
						items={[
							[
								{
									name: 'Generate Thumbs',
									icon: ArrowsClockwise,
									onPress: () => generateThumbsForLocation({ id: locationId, path: '' })
								},
								{
									name: 'Identify Unique',
									icon: ArrowsClockwise,
									onPress: () => identifyUniqueFiles({ id: locationId, path: '' })
								}
							]
						]}
						buttonComponent={<TopBarButton icon={List} />}
					/>
				</div>
			</div>
		</>
	);
};<|MERGE_RESOLUTION|>--- conflicted
+++ resolved
@@ -1,10 +1,5 @@
 import { ChevronLeftIcon, ChevronRightIcon } from '@heroicons/react/outline';
-<<<<<<< HEAD
-import { Tooltip } from '../tooltip/Tooltip';
-import { useBridgeCommand } from '@sd/client';
-=======
 import { AppPropsContext, useExplorerStore, useLibraryMutation } from '@sd/client';
->>>>>>> 9c80a3c2
 import { Dropdown } from '@sd/ui';
 import clsx from 'clsx';
 import { ArrowsClockwise, IconProps, Key, List, Rows, SquaresFour } from 'phosphor-react';
@@ -13,6 +8,7 @@
 
 import { Shortcut } from '../primitive/Shortcut';
 import { DefaultProps } from '../primitive/types';
+import { Tooltip } from '../tooltip/Tooltip';
 
 export type TopBarProps = DefaultProps;
 export interface TopBarButtonProps
@@ -140,69 +136,45 @@
           <TopBarButton group icon={Columns} />
           <TopBarButton group right icon={SquaresFour} />
         </div> */}
-<<<<<<< HEAD
-				<div data-tauri-drag-region className="flex flex-row justify-center flex-grow ">
-					<div className="flex mx-8 space-x-2 pointer-events-auto">
-						<Tooltip label="View Tags">
-					<TopBarButton icon={Tag} />
-						</Tooltip>
-
-						<Tooltip label="Create Folder">
-
-						<TopBarButton icon={FolderPlus} />
-						</Tooltip>
-						<Tooltip label="Open Terminal">
-							 
-						<TopBarButton icon={TerminalWindow} />
-						</Tooltip>
-					</div>
-					<div className="relative flex h-7">
-						<input
-							placeholder="Search"
-							className="w-32 h-[30px] focus:w-52 text-sm p-3 rounded-lg outline-none focus:ring-2  placeholder-gray-400 dark:placeholder-gray-500 bg-[#F6F2F6] border border-gray-50 dark:bg-gray-650 dark:border-gray-550 focus:ring-gray-100 dark:focus:ring-gray-600 transition-all"
-=======
 
 				<div data-tauri-drag-region className="flex flex-row justify-center flex-grow">
 					<div className="flex mx-8">
-						<TopBarButton
-							group
-							left
-							active={layoutMode === 'list'}
-							icon={Rows}
-							onClick={() => setLayoutMode('list')}
-						/>
-						<TopBarButton
-							group
-							right
-							active={layoutMode === 'grid'}
-							icon={SquaresFour}
-							onClick={() => setLayoutMode('grid')}
->>>>>>> 9c80a3c2
-						/>
+						<Tooltip label="List view">
+							<TopBarButton
+								group
+								left
+								active={layoutMode === 'list'}
+								icon={Rows}
+								onClick={() => setLayoutMode('list')}
+							/>
+						</Tooltip>
+						<Tooltip label="Grid view">
+							<TopBarButton
+								group
+								right
+								active={layoutMode === 'grid'}
+								icon={SquaresFour}
+								onClick={() => setLayoutMode('grid')}
+							/>
+						</Tooltip>
 					</div>
 					<SearchBar ref={searchRef} />
 
 					<div className="flex mx-8 space-x-2">
-					<Tooltip label="Major Key Alert">
-						<TopBarButton icon={Key} />
-<<<<<<< HEAD
-						</Tooltip>
-						<Tooltip label="Cloud">
-
-						<TopBarButton icon={Cloud} />
-						</Tooltip>
+						<Tooltip label="Major Key Alert">
+							<TopBarButton icon={Key} />
+						</Tooltip>
+						{/* <Tooltip label="Cloud">
+							<TopBarButton icon={Cloud} />
+						</Tooltip> */}
 						<Tooltip label="Generate Thumbnails">
-
-=======
-						{/* <TopBarButton icon={Cloud} /> */}
->>>>>>> 9c80a3c2
-						<TopBarButton
-							icon={ArrowsClockwise}
-							onClick={() => {
-								// generateThumbsForLocation({ id: locationId, path: '' });
-							}}
+							<TopBarButton
+								icon={ArrowsClockwise}
+								onClick={() => {
+									// generateThumbsForLocation({ id: locationId, path: '' });
+								}}
 							/>
-							</Tooltip>
+						</Tooltip>
 					</div>
 				</div>
 				<div className="flex mr-3 space-x-2">
